--- conflicted
+++ resolved
@@ -40,15 +40,9 @@
 def ddp_set_random_seed(seed: int):
     """
     DDPでの挙動について
-<<<<<<< HEAD
-    1(x). 各プロセスでmanual_seed(): 
-        set_device()前だと0しか初期化されない。
-        set_device()が行われていることを保証する方法がない。
-=======
     1(採用). 各プロセスでmanual_seed(): 
         set_device()前だと0しか初期化されない
         → current_deviceでdeviceを確認する。
->>>>>>> 2e26e900
     2(x). masterのみでmanual_seed_all():
         node間並列ではmaster nodeしか初期化されない
     3(x). 各プロセスでmanual_seed_all()
