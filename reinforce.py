import sys, os, yaml, shutil, psutil, gc, math, random, re
import itertools as itr
import concurrent.futures as cf
from argparse import ArgumentParser
from logging import getLogger
import numpy as np, pandas as pd
from addict import Dict
from glob import glob
from contextlib import nullcontext
import torch
import torch.distributed as dist
import torch.nn.functional as F
from torch import Tensor
from torch.nn.parallel import DistributedDataParallel
from rdkit import Chem, RDLogger
from rdkit.Chem import rdMolDescriptors
from torch.utils.data import Dataset, DataLoader, StackDataset
from torch.nn.utils.rnn import pad_sequence
from torch.distributions import Categorical

from src.data._sampler import InfiniteRandomSampler
from src.data import index_dataset
from src.utils import IterateRecorder
from src.utils.path import cleardir
from src.evaluate import parse_mol_tokens, parse_mol
from src.evaluate import eval_vina, eval_qvina3
from src.train import set_env, get_model, get_optimizer_scheduler, get_process_ranks, log_batch
from src.model import Model
from src.finetune import get_finetune_data
WORKDIR = os.environ.get('WORKDIR', os.path.abspath('..'))

# arguments
parser = ArgumentParser()
def add_env_args(parser: ArgumentParser):
    parser.add_argument('--seed', type=int, default=0)
    parser.add_argument('--test', action='store_true')
    parser.add_argument('--no-commit', action='store_true')
    parser.add_argument("--deterministic", action='store_true')
    parser.add_argument("--sdp-kernel", choices=['FLASH', 'EFFICIENT'], default='FLASH')
## reward
parser.add_argument('--target', choices=['min_vina', 'vina', 'mw_max', 'logp', 'qvina', 'dummy'], required=True)
parser.add_argument('--error-score', type=float, default=None)
parser.add_argument('--ignore-error', action='store_true')
parser.add_argument('--min-score', type=float, default=-math.inf)
parser.add_argument('--max-len', type=int, default=2500)
parser.add_argument('--reward-scale', choices=['none', 'all_mean', 'sample_mean', 'rank_mean', 'rank_mean_std'], default='none')
parser.add_argument('--alpha', type=float, default=0.05) # same as BindGPT
## Data
parser.add_argument('--generate-per-sample', type=int, default=1)
## training
parser.add_argument('--studyname', required=True)
parser.add_argument('--batch-size', type=int, default=32)
parser.add_argument('--max-opt', type=int, default=10000)
## optimizer
parser.add_argument('--weight-decay', type=float, default=0.0) # same as BindGPT
parser.add_argument('--clip-grad-value', type=float, default=None)
parser.add_argument('--clip-grad-norm', type=float, default=1.0) # same as BindGPT
parser.add_argument('--loss-scale')
## scheduler
parser.add_argument('--lr', type=float, default=1.4e-5) # same as BindGPT
parser.add_argument('--scheduler', default='constant') # same as BindGPT
parser.add_argument("--schedule-free", action='store_true')
parser.add_argument("--warmup-ratio", type=float, default=0.04)
## finetune
parser.add_argument('--finetune-name', required=True)
parser.add_argument('--finetune-opt', type=int)
## environment
parser.add_argument('--num-workers', type=int, default=0)
parser.add_argument('--pin-memory', action='store_true')
parser.add_argument('--prefetch-factor', type=int)
parser.add_argument('--num-score-workers', type=int, default=1)
parser.add_argument('--reset-nan-grad', action='store_true')
parser.add_argument('--gc', action='store_true')
## verbosity
parser.add_argument('--tqdm-generate', action='store_true')
parser.add_argument('--record-opt', type=int)
parser.add_argument('--tokenizer-log-interval', type=int)
## test
parser.add_argument('--use-categorical', action='store_true')
parser.add_argument('--fix-pocket', action='store_true')
parser.add_argument("--weight-decay-all", action='store_true')
parser.add_argument('--check', nargs='*', default=[], choices=['data_dist'])
add_env_args(parser)
args = parser.parse_args()
## set default args
if args.test: args.studyname+='_test'
if args.record_opt is None:
    args.record_opt = 1 if args.test else 500
if args.tokenizer_log_interval is None:
    args.tokenizer_log_interval = 10000 if args.test else int(1e7)

logs = []

# get finetune info
finetune_dir = f"finetune/results/{args.finetune_name}"
fargs = Dict(yaml.safe_load(open(f"{finetune_dir}/args.yaml")))
pname = fargs.pretrain_name
pretrain_dir = f"training/results/{pname}"
pargs = Dict(yaml.safe_load(open(f"{pretrain_dir}/args.yaml")))
coord_follow_atom = pargs.get('coord_follow_atom', False)

## check finetuning
assert fargs.no_score

## get last finetune step
if args.finetune_opt is None:
    steps = [os.path.splitext(os.path.basename(step))[0] for step in glob(f"{finetune_dir}/models/*")]
    steps = [int(step) for step in steps if step.isdigit()]
    if len(steps) == 0:
        raise ValueError("No checkpoint was found to get args.finetune_opt")
    args.finetune_opt = max(steps)
    logs.append(f"finetune_opt was set to {args.finetune_opt}")

batch_first = False
log_sample_step = 3
do_save_steps = [0, 1, 2, 3, 4, 50, 100]+list(range(200, 1000, 200)) \
        +list(range(1000, args.max_opt, 1000))

# data
## vocs from state_dict
state_dict = torch.load(f"{finetune_dir}/models/{args.finetune_opt}.pth", weights_only=True)
vocs = state_dict['vocs' if 'vocs' in state_dict else 'module.vocs'][1:]

added_vocs = set(vocs)
voc_encoder, raw_data, token_data, weight_data, center_data, rotation_data,\
        protein_filename_data, ligand_filename_data \
        = get_finetune_data(fargs, 'train', False, True, added_vocs, 'none')
index_data, token_data = index_dataset(token_data)
train_data = StackDataset(index_data, token_data, center_data, rotation_data, 
        protein_filename_data, ligand_filename_data)
## Scoring function 最大化したいものとする
match args.target:
    case 'min_vina':
        def get_score(lig_path: str, rec_path: str, out_dir: str):
            score, min_score = eval_vina(lig_path, rec_path, out_dir)
            return -min_score if min_score is not None else np.nan
        error_score = -50
    case 'vina':
        def get_score(lig_path: str, rec_path: str, out_dir: str):
            score, min_score = eval_vina(lig_path, rec_path, out_dir)
            return -score if min_score is not None else np.nan
        error_score = -50
    case 'mw_max':
        def get_score(lig_path: str, rec_path: str, out_dir: str):
            mol = Chem.SDMolSupplier(lig_path).__next__()
            return rdMolDescriptors.CalcExactMolWt(mol) if mol is not None else np.nan
        error_score = 0
    case 'qvina':
        def get_score(lig_path: str, rec_path: str, out_dir: str):
            score = eval_qvina3(lig_path, rec_path, out_dir, timeout=60)
            return -score if score is not None else np.nan
        error_score = -50
    case 'dummy':
        def get_score(lig_path: str, rec_path: str, out_dir: str):
            return random.random()
        error_score = 0
if args.error_score is not None:
    error_score = args.error_score

# Environment
result_dir = f"reinforce/results/{args.studyname}"
logger, token_logger, rank, device = set_env(result_dir, args, logs, 
        subdirs=['models', 'opts', 'errors', 'scores'])
MAIN_RANK, SAVE_RANK, DATA_RANK = get_process_ranks()
os.makedirs(f"{result_dir}/generated/{rank}", exist_ok=True)
for i in range(args.batch_size):
    os.makedirs(f"{result_dir}/eval_vina_tmp/{rank}/{i}", exist_ok=True)
RDLogger.DisableLog("rdApp.*")
## check generate_per_sample
ddp_size = dist.get_world_size()

# model
init_state_path = f"{finetune_dir}/models/{args.finetune_opt}.pth"
init_model = get_model(pargs, voc_encoder, init_state_path, device)
init_model.to(device)
net_model = get_model(pargs, voc_encoder, init_state_path, device)
net_model.to(device)
model = DistributedDataParallel(net_model)
model.to(device)
from src.utils.ddp import dist_broadcast_tensor
def get_gpuuse(batch_size: int, length: int):
    if isinstance(model.module, Model):
        return model.module.get_gpuuse(batch_size, length, True, args.sdp_kernel)
    else:
        return model.module.get_gpuuse(batch_size, length, True)

# DataLoader
class ReinforceIter:
    logger = getLogger(f"{__module__}.{__qualname__}")
    def __init__(self, dataset: Dataset, num_workers:int, pin_memory: bool, prefetch_factor: int, 
            batch_size: int, batch_first: bool, padding_value: int, repeat_per_sample: int,
            fix_pocket: bool):
        self.size = dist.get_world_size()
        self.rank = dist.get_rank()
        self.main_rank = DATA_RANK['train']
        self.batch_size = batch_size
        self.repeat_per_sample = repeat_per_sample
        self.batch_first = batch_first
        self.padding_value = padding_value
        assert self.batch_size * self.size % self.repeat_per_sample == 0
        self.fix_pocket = fix_pocket

        if self.rank == self.main_rank:
            loader = DataLoader(dataset, batch_size=None, 
                sampler=InfiniteRandomSampler(dataset, generator=torch.Generator().manual_seed(args.seed)),
                num_workers=num_workers, pin_memory=pin_memory, prefetch_factor=prefetch_factor)
            self.iter = loader.__iter__()
            self.next_item = None
            self.step = 0

            if self.fix_pocket:
                self.fixed_item = self.iter.__next__()
                del self.iter

    def __next__(self) -> tuple[Tensor, Tensor, Tensor]:
        logger.debug('Preparing data...')
        if self.rank == self.main_rank:
            all_idxs = []
            all_items = []
            for _ in range(self.batch_size*self.size // self.repeat_per_sample):
                idx_item = self.fixed_item if self.fix_pocket else self.iter.__next__()
                all_idxs += [idx_item[0]] * self.repeat_per_sample
                all_items += [idx_item[1:]] * self.repeat_per_sample
            all_idxs = torch.tensor(all_idxs, dtype=torch.int, device=device)
            batched_items = [all_items[r*self.batch_size:(r+1)*self.batch_size] for r in range(self.size)]
        else:
            all_idxs = batched_items = None
        logger.debug("Broadcast idx...")
        all_idxs = dist_broadcast_tensor(all_idxs, device, self.main_rank, (self.batch_size*self.size,), torch.int)
        items_box = [None]
<<<<<<< HEAD
        logger.debug("Broadcast items...")
        dist.scatter_object_list(items_box, batched_items)
        logger.debug("Broadcast items finished.")
        
=======
        dist.scatter_object_list(items_box, batched_items, src=self.main_rank)
>>>>>>> 2e904bc3
        tokens, centers, rotations, protein_paths, lfnames = zip(*items_box[0])
        return all_idxs, tokens, centers, rotations, protein_paths, lfnames
train_iter = ReinforceIter(train_data, args.num_workers, 
    args.pin_memory, args.prefetch_factor, args.batch_size, batch_first, 
    voc_encoder.pad_token, args.generate_per_sample, args.fix_pocket)

# optimizer
optimizer, scheduler = get_optimizer_scheduler(args, model, 55000)
optimizer.zero_grad()
match args.loss_scale:
    case None:
        loss_scale = 1.0
    case _:
        loss_scale = float(args.loss_scale)

## records
opt_recorder = IterateRecorder(f"{result_dir}/opts/{rank}.csv", 
        ['batch_size', 'max_len', 'reward_loss', 'kl_loss'], 1000)
errorss = []
scoress = []
nan_grad_step_saved = False
step = 0

# save at step 0
if rank == SAVE_RANK:
    torch.save(model.state_dict(), f"{result_dir}/models/{step}.pth")
    cleardir(f"{result_dir}/optimizers")
    torch.save(optimizer.state_dict(), f"{result_dir}/optimizers/{step}.pth")

logger.info("Training started.")
for step in range(args.max_opt): 

    # get batch
    logger.debug("Iteration started.")
    all_idxs, prompt_tokens, centers, rotations, protein_paths, lfnames= train_iter.__next__()
    logger.debug("Iteration finished.")
    prompt_sizes = [len(token) for token in prompt_tokens]
    prompt_batch = pad_sequence(prompt_tokens, False, voc_encoder.pad_token)
    prompt_batch = prompt_batch.to(device)
    L, B = prompt_batch.shape

    # forward
    ## generate sample
    model.eval()
    with torch.inference_mode(), torch.autocast('cuda', torch.bfloat16):
        outputs = net_model.generate2(prompt_batch, '[END]', args.max_len, voc_encoder.pad_token, 10, args.tqdm_generate) # [B, L]

    out_batch = pad_sequence([torch.cat([prompt.to(device), output]) for prompt, output in zip(prompt_tokens, outputs)], batch_first, padding_value=voc_encoder.pad_token) # [L, B]
    Lo, B = out_batch.shape
    dtype = torch.float
    weight = torch.zeros((Lo-1, B), device=device, dtype=dtype) # [Lo-1, B]
    for b, (prompt_size, output) in enumerate(zip(prompt_sizes, outputs)):
        weight[prompt_size-1:prompt_size+len(output)-1] = 1.0

    ## Log output
    if step < log_sample_step:
        log_batch('train', logger, token_logger, out_batch[1:], weight, voc_encoder, step, 'data_dist' in args.check, get_gpuuse)
        ## check distribution
        if rank == ddp_size-1:
            logger.debug(f"step[{step}]{all_idxs=}")
            logger.debug(f"step[{step}]{protein_paths=}")
            logger.debug(f"step[{step}]{lfnames=}")
            logger.debug(f"step[{step}]{centers=}")
            
    ## Get score
    do_save = step in do_save_steps
    errors = []
    with cf.ProcessPoolExecutor(args.num_score_workers) if (args.num_score_workers >= 2) else nullcontext() as e:
        futures = []
        valid_scores = []
        for idx in range(len(outputs)):

            center = centers[idx].numpy()
            rotation = rotations[idx].numpy()
            lfname = lfnames[idx]
            protein_path = protein_paths[idx]
            if do_save:
                eval_dir = f"{result_dir}/eval_vina/{step}/{rank}/{idx}"
                os.makedirs(eval_dir, exist_ok=True)
            else:
                eval_dir = f"{result_dir}/eval_vina_tmp/{rank}/{idx}"

            score = np.nan
            out_tokens = ['[LIGAND]']+voc_encoder.decode(outputs[idx].tolist())

            if do_save:
                info = {'protein_path': protein_path, 'lfname': lfname, 'idx': idx, 
                        'center': center.tolist(), 'rotation': rotation.tolist()}
                with open(f"{eval_dir}/info.yaml", 'w') as f:
                    yaml.dump(info, f)
                with open(f"{eval_dir}/tokens.txt", 'w') as f:
                    f.write(','.join(out_tokens)+'\n')
            error, smiles, coords = parse_mol_tokens(out_tokens)
            
            if error != '':
                errors.append(error)
                continue
            
            rotation_inv = np.linalg.inv(rotation)
            coords = np.matmul(coords, rotation_inv) + center
            error, mol = parse_mol(smiles, coords)
            errors.append(error)

            if error != '':
                continue
            
            with open(f"{eval_dir}/lig.sdf", 'w') as f:
                f.write(Chem.MolToMolBlock(mol))
            
            lig_path = f"{eval_dir}/lig.sdf"
            if args.num_score_workers >= 2:
                futures.append(e.submit(get_score, 
                        lig_path=lig_path, rec_path=protein_path, out_dir=eval_dir))
            else:
                valid_scores.append(get_score(lig_path=lig_path, rec_path=protein_path, out_dir=eval_dir))
        if args.num_score_workers >= 2:
            valid_scores = np.array([f.result() for f in futures])
        else:
            valid_scores = np.array(valid_scores)

    errors = np.array(errors)
    scores = np.full(len(errors), np.nan)
    scores[errors == ""] = valid_scores
    errors[errors == ""][np.isnan(valid_scores)] = 'VINA'

    errorss.append(errors)
    scores = torch.tensor(scores, device=device, dtype=torch.float)
    if not args.ignore_error:
        scores[torch.isnan(scores)] = error_score
    torch.clamp_(scores, min=args.min_score)
    scoress.append(scores.cpu().tolist())

    ## gather & normalize score
    all_scores = [torch.zeros(args.batch_size, dtype=torch.float, device=device)
            for _ in range(ddp_size)]
    dist.all_gather(all_scores, scores)
    all_scores = torch.cat(all_scores)
    
    match args.reward_scale:
        case 'none': 
            pass
        case 'all_mean':
            if torch.any(torch.isfinite(all_scores)):
                scores = scores - torch.nanmean(all_scores)
        case 'sample_mean':
            idxs = all_idxs[rank*args.batch_size:(rank+1)*args.batch_size]
            unique_idxs = idxs.unique()
            for uidx in unique_idxs:
                if torch.any(torch.isfinite(all_scores[all_idxs == uidx])):
                    scores[idxs == uidx] -= torch.nanmean(all_scores[all_idxs == uidx])
        case 'rank_mean':
            if torch.any(torch.isfinite(scores)):
                scores = scores - torch.nanmean(scores)
        case 'rank_mean_std':
            if torch.any(torch.isfinite(scores)):
                scores = scores - torch.nanmean(scores)
                if torch.sum(torch.isfinite(scores)) >= 2:
                    scores = scores / (torch.std(scores[torch.isfinite(scores)])+1.0e-8)
    if args.ignore_error:
        scores[torch.isnan(scores)] = 0.0

    if step < 5:
        logger.info(f"step {step} scores={scores.cpu().tolist()}")

    ## Get prob & reward loss
    model.train()
    with torch.autocast('cuda', torch.bfloat16):
        logits = model(out_batch[:-1]) # [Lo-1, B, T]
        init_logits = init_model(out_batch[:-1]) # [L, B, N]
        if args.use_categorical:
            cat = Categorical(logits=logits) # ~[Lo-1, B]
            log_probs = cat.log_prob(out_batch[1:]) # [Lo-1, B]
        else:
            log_probs_all = F.log_softmax(logits, dim=-1) # [Lo-1, B, N]
            log_probs = torch.gather(log_probs_all, dim=-1, index=out_batch[1:].unsqueeze(-1)).squeeze(-1) # [Lo-1, B]
        reward_loss = torch.sum(-scores*(log_probs*weight).sum(dim=0)/weight.sum(dim=0))

        ## KL loss
        log_probs_all = F.log_softmax(logits, dim=-1)
        with torch.inference_mode():
            init_log_probs_all = F.log_softmax(init_logits, dim=-1).detach() # [Lo-1, B, N]
        kl_loss = F.kl_div(input=log_probs_all, target=init_log_probs_all, reduction='none', 
            log_target=True) # [Lo-1, B, N]
        kl_loss = kl_loss.sum(dim=-1) # [Lo-1, B]
        kl_loss = torch.sum(kl_loss*weight)
        
        loss = (reward_loss + kl_loss * args.alpha) * loss_scale

    loss.backward()

    # check nan
    if args.reset_nan_grad:
        grad_is_finite = np.all([torch.all(torch.isfinite(param.grad)).item() for param in model.parameters()])
        if not grad_is_finite:
            logger.warning("nan or infinite value in gradient. Gradient is reset.")
            for name, param in model.module.named_parameters():
                n_nan = torch.sum(torch.isnan(param.grad)).item()
                n_inf = torch.sum(torch.isinf(param.grad)).item()
                if n_nan > 0 or n_inf > 0:
                    logger.warning(f"{name}: {n_nan=}, {n_inf=}")

            ## save situation
            if rank == SAVE_RANK and not nan_grad_step_saved:
                nan_dir = f"{result_dir}/nan_step_{step}/{rank}"
                os.makedirs(nan_dir, exist_ok=True)
                torch.save(out_batch.detach().cpu(), f"{nan_dir}/batch.pt")
                torch.save(model.state_dict(), f"{nan_dir}/model.pth")
                nan_grad_step_saved = True
            
            ## reset grad
            optimizer.zero_grad()

    if args.clip_grad_value is not None:
        torch.nn.utils.clip_grad_value_(model.parameters(), args.clip_grad_value)
    torch.nn.utils.clip_grad_norm_(model.parameters(), args.clip_grad_norm)
    optimizer.step()
    optimizer.zero_grad()
    step += 1
    opt_recorder.record(batch_size=B, max_len=L, lr=scheduler.get_last_lr()[0], 
            memory=psutil.virtual_memory().used/(2**30), 
            reward_loss=reward_loss.item(), kl_loss=kl_loss.item())
    scheduler.step()
    
    if step % args.record_opt == 0:
        pd.DataFrame(scoress).to_csv(f"{result_dir}/scores/{rank}.csv")
        pd.DataFrame(errorss).to_csv(f"{result_dir}/errors/{rank}.csv")
        if rank == SAVE_RANK:
            torch.save(model.state_dict(), f"{result_dir}/models/{step}.pth")
            cleardir(f"{result_dir}/optimizers")
            torch.save(optimizer.state_dict(), f"{result_dir}/optimizers/{step}.pth")
        if args.gc:
            gc.collect()

    logger.info(f"{step=} finished.")

    if step == log_sample_step:
        getLogger('rdkit').propagate = False
    
logger.info("Training finished!")

dist.destroy_process_group()<|MERGE_RESOLUTION|>--- conflicted
+++ resolved
@@ -228,14 +228,7 @@
         logger.debug("Broadcast idx...")
         all_idxs = dist_broadcast_tensor(all_idxs, device, self.main_rank, (self.batch_size*self.size,), torch.int)
         items_box = [None]
-<<<<<<< HEAD
-        logger.debug("Broadcast items...")
-        dist.scatter_object_list(items_box, batched_items)
-        logger.debug("Broadcast items finished.")
-        
-=======
         dist.scatter_object_list(items_box, batched_items, src=self.main_rank)
->>>>>>> 2e904bc3
         tokens, centers, rotations, protein_paths, lfnames = zip(*items_box[0])
         return all_idxs, tokens, centers, rotations, protein_paths, lfnames
 train_iter = ReinforceIter(train_data, args.num_workers, 
